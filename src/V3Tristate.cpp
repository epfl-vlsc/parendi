--- conflicted
+++ resolved
@@ -985,40 +985,12 @@
 
     virtual void visit(AstPull* nodep) {
 	UINFO(9,dbgState()<<nodep<<endl);
-<<<<<<< HEAD
-	if (m_graphing) {
-            if (AstVarRef* lhsp = VN_CAST(nodep->lhsp(), VarRef)) {
-		lhsp->lvalue(true);
-		m_logicp = nodep;
-		m_tgraph.setTristate(nodep);
-		associateLogic(nodep, lhsp->varp());
-		m_logicp = NULL;
-	    } else {
-		nodep->v3error("Unsupported pullup/down (weak driver) construct.");
-	    }
-	} else {
-	    // Replace any pullup/pulldowns with assignw logic and set the
-	    // direction of the pull in the user3() data on the var.  Given
-	    // the complexity of merging tristate drivers at any level, the
-	    // current limitation of this implementation is that a pullup/down
-	    // gets applied to all bits of a bus and a bus cannot have drivers
-	    // in opposite directions on indvidual pins.
-            if (AstVarRef* lhsp = VN_CAST(nodep->lhsp(), VarRef)) {
-		lhsp->lvalue(true);
-		m_tgraph.didProcess(nodep);
-		m_tgraph.didProcess(lhsp->varp());
-		AstVar* varp = lhsp->varp();
-		setPullDirection(varp, nodep);
-	    } else {
-		nodep->v3error("Unsupported pullup/down (weak driver) construct.");
-	    }
-=======
         AstVarRef* varrefp = NULL;
-        if (nodep->lhsp()->castVarRef()) {
-            varrefp = nodep->lhsp()->castVarRef();
-        } else if (nodep->lhsp()->castSel()
-                   && nodep->lhsp()->castSel()->fromp()->castVarRef()) {
-            varrefp = nodep->lhsp()->castSel()->fromp()->castVarRef();
+        if (VN_IS(nodep->lhsp(), VarRef)) {
+            varrefp = VN_CAST(nodep->lhsp(), VarRef);
+        } else if (VN_IS(nodep->lhsp(), Sel)
+                   && VN_IS(VN_CAST(nodep->lhsp(), Sel)->fromp(), VarRef)) {
+            varrefp = VN_CAST(VN_CAST(nodep->lhsp(), Sel)->fromp(), VarRef);
         }
         if (!varrefp) {
             if (debug()>=4) nodep->dumpTree(cout, "- ");
@@ -1044,7 +1016,6 @@
             }
         }
         if (!m_graphing) {
->>>>>>> a7a79041
 	    nodep->unlinkFrBack();
 	    pushDeletep(nodep); VL_DANGLING(nodep);  // Node must persist as user3p points to it
 	}
