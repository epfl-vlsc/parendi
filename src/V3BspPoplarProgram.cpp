--- conflicted
+++ resolved
@@ -24,7 +24,6 @@
 #include "V3BspDpi.h"
 #include "V3BspModules.h"
 #include "V3BspPlusArgs.h"
-#include "V3BspPoplarIOMerge.h"
 #include "V3EmitCBase.h"
 #include "V3Global.h"
 #include "V3Stats.h"
@@ -46,7 +45,7 @@
 
     // STATE
     //     AstVar::user1() -> true if top level class member
-    //     AstVarRef::user1() -> true if processed
+    //     AstVarRef::user1() -> true if processes
     VNUser1InUse m_user1Inuse;  // clear on AstClass
     uint32_t calcSize(AstNodeDType* dtp) {
         if (VN_IS(dtp, RefDType)) {
@@ -282,18 +281,9 @@
 
             AstAssign* mkTensorp = new AstAssign{
                 fl, new AstVarRef{fl, tensorVscp, VAccess::WRITE},
-<<<<<<< HEAD
-                mkCall(fl, "getOrAddTensor",
-                       {mkConst32(vectorSize), mkConst32(m_handles(varp).id), mkConst32(tileId)})};
-=======
                 mkCall(fl, "getOrAddTensor", {mkConst(vectorSize), mkConst(m_handles(varp).id)})};
->>>>>>> d05a5a64
             ctorp->addStmtsp(mkTensorp);
-            ctorp->addStmtsp(mkCall(fl, "setTileMapping",
-                                    {new AstVarRef{fl, tensorVscp, VAccess::READWRITE},
-                                     mkConst32(m_handles(varp).id), mkConst32(tileId)})
-                                 ->makeStmt());
-            // setTileMapping(tensorVscp, tileId);
+            setTileMapping(tensorVscp, tileId);
             // connect the tensor to the vertex
             ctorp->addStmtsp(new AstStmtExpr{
                 fl, mkCall(fl, "connect",
@@ -336,19 +326,6 @@
         return ctorp;
     }
 
-<<<<<<< HEAD
-    AstConst* mkConst32(int n) const {
-        UASSERT(n >= 0, "undeflow");
-        return new AstConst{m_netlistp->fileline(), AstConst::WidthedValue{}, 32,
-                            static_cast<uint32_t>(n)};
-    }
-
-    AstConst* mkConst32(uint32_t n) const {
-
-        return new AstConst{m_netlistp->fileline(), AstConst::WidthedValue{}, 32, n};
-    }
-
-=======
     AstConst* mkConst(int n) const {
         UASSERT(n >= 0, "underflow");
         return new AstConst{m_netlistp->fileline(), AstConst::WidthedValue{}, 32,
@@ -357,44 +334,28 @@
     AstConst* mkConst(uint32_t n) const {
         return new AstConst{m_netlistp->fileline(), AstConst::WidthedValue{}, 32, n};
     }
->>>>>>> d05a5a64
     void addNextCurrentPairs(AstCFunc* exchangep) {
 
         std::vector<AstNode*> stmtsp;
         for (AstNode* nodep = exchangep->stmtsp(); nodep;) {
             UASSERT(VN_IS(nodep, Assign), "expected AstAssign");
             AstAssign* const assignp = VN_AS(nodep, Assign);
-            AstVar* const top = getCopyMemSel(assignp->lhsp())->varp();
-            AstVar* const fromp = getCopyMemSel(assignp->rhsp())->varp();
+            AstVar* const top = VN_AS(assignp->lhsp(), MemberSel)->varp();
+            AstVar* const fromp = VN_AS(assignp->rhsp(), MemberSel)->varp();
             const string nextHandle = m_handles(fromp).tensor;
             UASSERT(!nextHandle.empty(), "handle not set!");
             const string currentHandle = m_handles(top).tensor;
             UASSERT(!currentHandle.empty(), "handle not set!");
-            const auto sliceWords = getNumWords(assignp->lhsp());
-            const auto totalWordsFrom = static_cast<int>(fromp->dtypep()->arrayUnpackedElements())
-                                        * fromp->dtypep()->widthWords();
-            const auto totalWordsTo = static_cast<int>(top->dtypep()->arrayUnpackedElements())
-                                      * top->dtypep()->widthWords();
+            const auto totalWords
+                = top->dtypep()->skipRefp()->widthWords() * top->dtypep()->arrayUnpackedElements();
 
             stmtsp.push_back(new AstComment{nodep->fileline(),
                                             "next: " + nextHandle + " current: " + currentHandle});
-<<<<<<< HEAD
-            int fromOffset = getSliceOffset(assignp->rhsp());
-            int toOffset = getSliceOffset(assignp->lhsp());
-
-            AstNode* newp = mkCall(assignp->fileline(), "addNextCurrentPair",
-                                   {mkConst32(m_handles(fromp).id), mkConst32(totalWordsFrom),
-                                    mkConst32(m_handles(top).id), mkConst32(toOffset),
-                                    mkConst32(toOffset + sliceWords), mkConst32(totalWordsTo),
-                                    mkConst32(getClass(assignp->lhsp())->flag().tileId())})
-                                ->makeStmt();
-=======
             AstNode* newp = new AstStmtExpr{nodep->fileline(),
                                             mkCall(assignp->fileline(), "addNextCurrentPair",
                                                    {mkConst(m_handles(fromp).id) /*source*/,
                                                     mkConst(m_handles(top).id) /*target*/,
                                                     mkConst(totalWords) /*number of words*/})};
->>>>>>> d05a5a64
             AstNode* const nextp = nodep->nextp();
             stmtsp.push_back(newp);
             // newp->addHereThisAsNext(newCommentp);
@@ -409,7 +370,6 @@
         cfuncp->isInline(false);
         cfuncp->isMethod(true);
         cfuncp->dontCombine(true);
-        cfuncp->slow(true);
         for (AstNode* const nodep : stmtsp) {
             if (!splitFuncp || (funcSize >= maxFuncStmts)) {
                 funcSize = 0;
@@ -418,7 +378,6 @@
                 splitFuncp->isInline(false);
                 splitFuncp->isMethod(true);
                 splitFuncp->dontCombine(true);
-                splitFuncp->slow(true);
                 cfuncp->scopep()->addBlocksp(splitFuncp);
                 AstCCall* const callp = new AstCCall{cfuncp->fileline(), splitFuncp};
                 callp->dtypeSetVoid();
@@ -428,40 +387,9 @@
             splitFuncp->addStmtsp(nodep);
         }
     }
-    inline AstClass* getClass(AstNodeExpr* nodep) const {
-        return VN_AS(getCopyMemSel(nodep)->fromp()->dtypep(), ClassRefDType)->classp();
-    }
-
-    inline AstMemberSel* getCopyMemSel(AstNodeExpr* exprp) const {
-
-        AstMemberSel* memselp = nullptr;
-        if (AstSliceSel* const selp = VN_CAST(exprp, SliceSel)) {
-            memselp = VN_AS(selp->fromp(), MemberSel);
-        } else {
-            memselp = VN_AS(exprp, MemberSel);
-        }
-        return memselp;
-    }
-
-    inline int getSliceOffset(AstNodeExpr* exprp) const {
-        if (AstSliceSel* const selp = VN_CAST(exprp, SliceSel)) {
-            return selp->declRange().lo();
-        } else {
-            return 0;
-        }
-    }
-
-    inline int getTileId(AstNodeExpr* exprp) const { return getClass(exprp)->flag().tileId(); }
-
-    inline int getNumWords(AstNodeExpr* exprp) const {
-        if (AstSliceSel* const selp = VN_CAST(exprp, SliceSel)) {
-            return selp->declRange().elements();
-        } else {
-            AstVar* const varp = VN_AS(exprp, MemberSel)->varp();
-            return varp->dtypep()->arrayUnpackedElements() * varp->dtypep()->widthWords();
-        }
-    }
-
+    AstClass* getClass(AstNode* nodep) {
+        return VN_AS(VN_AS(nodep, MemberSel)->fromp()->dtypep(), ClassRefDType)->classp();
+    }
     void addCopies(AstCFunc* cfuncp, const string& kind) {
 
         std::vector<AstNode*> nodesp;
@@ -469,15 +397,20 @@
             UASSERT(VN_IS(nodep, Assign), "expected AstAssign");
             AstAssign* const assignp = VN_AS(nodep, Assign);
 
-            AstVar* const top = getCopyMemSel(assignp->lhsp())->varp();
-            AstVar* const fromp = getCopyMemSel(assignp->rhsp())->varp();
-
+            AstVar* const top = VN_AS(assignp->lhsp(), MemberSel)->varp();
+            AstVar* const fromp = VN_AS(assignp->rhsp(), MemberSel)->varp();
             // get the handles from the user1
+
+            auto getTileId = [](AstNodeExpr* np) {
+                return VN_AS(VN_AS(np, MemberSel)->fromp()->dtypep(), ClassRefDType)
+                    ->classp()
+                    ->flag()
+                    .tileId();
+            };
             auto tileIdFrom = getTileId(assignp->rhsp());
             auto tileIdTo = getTileId(assignp->lhsp());
-            //
-            const auto totalWords = getNumWords(assignp->rhsp());
-
+            const auto totalWords
+                = top->dtypep()->skipRefp()->widthWords() * top->dtypep()->arrayUnpackedElements();
             // auto totalWords = VN_AS(top->dtypep(), VectorDType)->size();
 
             if (tileIdFrom == tileIdTo) {
@@ -508,16 +441,9 @@
                 new AstComment{nodep->fileline(), "Copy " + fromHandle + " -> " + toHandle});
             AstNode* newp = new AstStmtExpr{
                 nodep->fileline(), mkCall(assignp->fileline(), "addCopy",
-<<<<<<< HEAD
-                                          {mkConst32(m_handles(fromp).id) /*source*/,
-                                           mkConst32(m_handles(top).id) /*target*/,
-                                           mkConst32(getSliceOffset(assignp->lhsp())),
-                                           mkConst32(totalWords) /*number of words*/,
-=======
                                           {mkConst(m_handles(fromp).id) /*source*/,
                                            mkConst(m_handles(top).id) /*target*/,
                                            mkConst(totalWords) /*number of words*/,
->>>>>>> d05a5a64
                                            new AstConst{nodep->fileline(), AstConst::String{},
                                                         kind} /*is it part of init*/})};
             AstNode* const nextp = nodep->nextp();
@@ -530,14 +456,12 @@
         AstCFunc* splitFuncp = nullptr;
         const uint32_t maxFuncStmts = 4000;
         uint32_t funcSize = 0;
-        cfuncp->slow(true);
         for (AstNode* const nodep : nodesp) {
             if (!splitFuncp || (funcSize >= maxFuncStmts)) {
                 funcSize = 0;
                 splitFuncp = new AstCFunc{cfuncp->fileline(), m_newNames.get("cpsplit"),
                                           cfuncp->scopep(), "void"};
                 splitFuncp->isInline(false);
-                splitFuncp->slow(true);
                 splitFuncp->isMethod(true);
                 splitFuncp->dontCombine(true);
                 cfuncp->scopep()->addBlocksp(splitFuncp);
@@ -782,13 +706,10 @@
     // delegate all dpi calls to the host
     V3BspDpi::delegateAll(nodep);
 
-    // { PoplarViewsVisitor{nodep}; }  // destroy before checking
-    // V3Global::dumpCheckGlobalTree("bspPoplarView", 0, dumpTree() >= 1);
-    { V3BspPoplarIOMerge::mergeIO(nodep); }
-
     { PoplarLegalizeFieldNamesVisitor{nodep}; }
     V3Global::dumpCheckGlobalTree("bspLegal", 0, dumpTree() >= 1);
-
+    { PoplarViewsVisitor{nodep}; }  // destroy before checking
+    V3Global::dumpCheckGlobalTree("bspPoplarView", 0, dumpTree() >= 1);
     { PoplarComputeGraphBuilder{nodep}; }  // destroy before checking
     V3Global::dumpCheckGlobalTree("bspPoplarProgram", 0, dumpTree() >= 1);
 }