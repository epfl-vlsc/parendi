--- conflicted
+++ resolved
@@ -149,30 +149,26 @@
         nodep->v3fatalSrc(
             "For statements should have been converted to while statements in V3Begin.cpp");
     }
-<<<<<<< HEAD
-    virtual void visit(AstDelay* nodep) override {
+    void visit(AstDelay* nodep) override {
         m_insStmtp = nodep;
         iterateAndNextNull(nodep->lhsp());
         m_insStmtp = nullptr;
         iterateAndNextNull(nodep->stmtsp());
         m_insStmtp = nullptr;
     }
-    virtual void visit(AstEventControl* nodep) override {
+    void visit(AstEventControl* nodep) override {
         m_insStmtp = nullptr;
         iterateAndNextNull(nodep->stmtsp());
         m_insStmtp = nullptr;
     }
-    virtual void visit(AstWait* nodep) override {
+    void visit(AstWait* nodep) override {
         m_insStmtp = nodep;
         iterateAndNextNull(nodep->condp());
         m_insStmtp = nullptr;
         iterateAndNextNull(nodep->bodysp());
         m_insStmtp = nullptr;
     }
-    virtual void visit(AstNodeStmt* nodep) override {
-=======
     void visit(AstNodeStmt* nodep) override {
->>>>>>> 38a8d7fb
         if (!nodep->isStatement()) {
             iterateChildren(nodep);
             return;
