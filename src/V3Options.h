--- conflicted
+++ resolved
@@ -246,11 +246,6 @@
     bool m_lintOnly = false;        // main switch: --lint-only
     bool m_gmake = false;           // main switch: --make gmake
     bool m_main = false;            // main swithc: --main
-<<<<<<< HEAD
-    bool m_mergeConstPool = true;   // main switch: --merge-const-pool
-=======
-    bool m_orderClockDly = true;    // main switch: --order-clock-delay
->>>>>>> 67f7432d
     bool m_outFormatOk = false;     // main switch: --cc, --sc or --sp was specified
     bool m_pedantic = false;        // main switch: --Wpedantic
     bool m_pinsScUint = false;      // main switch: --pins-sc-uint
@@ -462,11 +457,6 @@
     bool traceStructs() const { return m_traceStructs; }
     bool traceUnderscore() const { return m_traceUnderscore; }
     bool main() const { return m_main; }
-<<<<<<< HEAD
-    bool mergeConstPool() const { return m_mergeConstPool; }
-=======
-    bool orderClockDly() const { return m_orderClockDly; }
->>>>>>> 67f7432d
     bool outFormatOk() const { return m_outFormatOk; }
     bool keepTempFiles() const { return (V3Error::debugDefault() != 0); }
     bool pedantic() const { return m_pedantic; }
